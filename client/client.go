package client

import (
	"bytes"
	"encoding/json"
	"errors"
	"fmt"
	"io/ioutil"
	"net/http"
	"os"
	"path/filepath"

	"github.com/Sirupsen/logrus"
	"github.com/docker/notary/client/changelist"
	"github.com/docker/notary/cryptoservice"
	"github.com/docker/notary/keystoremanager"
	"github.com/docker/notary/trustmanager"
	"github.com/docker/notary/tuf"
	tufclient "github.com/docker/notary/tuf/client"
	"github.com/docker/notary/tuf/data"
	tuferrors "github.com/docker/notary/tuf/errors"
	"github.com/docker/notary/tuf/keys"
	"github.com/docker/notary/tuf/signed"
	"github.com/docker/notary/tuf/store"
)

const (
	maxSize = 5 << 20
)

func init() {
	data.SetDefaultExpiryTimes(
		map[string]int{
			"root":     3650,
			"targets":  1095,
			"snapshot": 1095,
		},
	)
}

// ErrRepoNotInitialized is returned when trying to can publish on an uninitialized
// notary repository
type ErrRepoNotInitialized struct{}

// ErrRepoNotInitialized is returned when trying to can publish on an uninitialized
// notary repository
func (err *ErrRepoNotInitialized) Error() string {
	return "Repository has not been initialized"
}

// ErrExpired is returned when the metadata for a role has expired
type ErrExpired struct {
	signed.ErrExpired
}

const (
	tufDir = "tuf"
)

// ErrRepositoryNotExist gets returned when trying to make an action over a repository
/// that doesn't exist.
var ErrRepositoryNotExist = errors.New("repository does not exist")

// NotaryRepository stores all the information needed to operate on a notary
// repository.
type NotaryRepository struct {
	baseDir         string
	gun             string
	baseURL         string
	tufRepoPath     string
	fileStore       store.MetadataStore
	CryptoService   signed.CryptoService
	tufRepo         *tuf.Repo
	roundTrip       http.RoundTripper
	KeyStoreManager *keystoremanager.KeyStoreManager
}

// Target represents a simplified version of the data TUF operates on, so external
// applications don't have to depend on tuf data types.
type Target struct {
	Name   string
	Hashes data.Hashes
	Length int64
}

// NewTarget is a helper method that returns a Target
func NewTarget(targetName string, targetPath string) (*Target, error) {
	b, err := ioutil.ReadFile(targetPath)
	if err != nil {
		return nil, err
	}

	meta, err := data.NewFileMeta(bytes.NewBuffer(b))
	if err != nil {
		return nil, err
	}

	return &Target{Name: targetName, Hashes: meta.Hashes, Length: meta.Length}, nil
}

<<<<<<< HEAD
// NewNotaryRepository is a helper method that returns a new notary repository.
// It takes the base directory under where all the trust files will be stored
// (usually ~/.docker/trust/).
func NewNotaryRepository(baseDir, gun, baseURL string, rt http.RoundTripper,
	passphraseRetriever passphrase.Retriever) (*NotaryRepository, error) {

	keysPath := filepath.Join(baseDir, keystoremanager.PrivDir)
	fileKeyStore, err := trustmanager.NewKeyFileStore(keysPath, passphraseRetriever)
	if err != nil {
		return nil, err
	}

	keyStoreManager, err := keystoremanager.NewKeyStoreManager(baseDir, fileKeyStore)
	if err != nil {
		return nil, err
	}

	yubiKeyStore := api.NewYubiKeyStore(passphraseRetriever)
	cryptoService := cryptoservice.NewCryptoService(gun, yubiKeyStore, fileKeyStore)

	nRepo := &NotaryRepository{
		gun:             gun,
		baseDir:         baseDir,
		baseURL:         baseURL,
		tufRepoPath:     filepath.Join(baseDir, tufDir, filepath.FromSlash(gun)),
		CryptoService:   cryptoService,
		roundTrip:       rt,
		KeyStoreManager: keyStoreManager,
	}

	fileStore, err := store.NewFilesystemStore(
		nRepo.tufRepoPath,
		"metadata",
		"json",
		"",
	)
	if err != nil {
		return nil, err
	}
	nRepo.fileStore = fileStore

	return nRepo, nil
}

=======
>>>>>>> 4a1e7033
// Initialize creates a new repository by using rootKey as the root Key for the
// TUF repository.
func (r *NotaryRepository) Initialize(rootKeyID string) error {
	privKey, _, err := r.CryptoService.GetPrivateKey(rootKeyID)
	if err != nil {
		return err
	}

	rootCert, err := cryptoservice.GenerateCertificate(privKey, r.gun)

	if err != nil {
		return err
	}
	r.KeyStoreManager.AddTrustedCert(rootCert)

	// The root key gets stored in the TUF metadata X509 encoded, linking
	// the tuf root.json to our X509 PKI.
	// If the key is RSA, we store it as type RSAx509, if it is ECDSA we store it
	// as ECDSAx509 to allow the gotuf verifiers to correctly decode the
	// key on verification of signatures.
	var rootKey data.PublicKey
	switch privKey.Algorithm() {
	case data.RSAKey:
		rootKey = data.NewRSAx509PublicKey(trustmanager.CertToPEM(rootCert))
	case data.ECDSAKey:
		rootKey = data.NewECDSAx509PublicKey(trustmanager.CertToPEM(rootCert))
	default:
		return fmt.Errorf("invalid format for root key: %s", privKey.Algorithm())
	}

	// All the timestamp keys are generated by the remote server.
	remote, err := getRemoteStore(r.baseURL, r.gun, r.roundTrip)
	if err != nil {
		return err
	}
	rawTSKey, err := remote.GetKey("timestamp")
	if err != nil {
		return err
	}

	timestampKey, err := data.UnmarshalPublicKey(rawTSKey)
	if err != nil {
		return err
	}

	logrus.Debugf("got remote %s timestamp key with keyID: %s", timestampKey.Algorithm(), timestampKey.ID())

	// This is currently hardcoding the targets and snapshots keys to ECDSA
	// Targets and snapshot keys are always generated locally.
	targetsKey, err := r.CryptoService.Create("targets", data.ECDSAKey)
	if err != nil {
		return err
	}
	snapshotKey, err := r.CryptoService.Create("snapshot", data.ECDSAKey)
	if err != nil {
		return err
	}

	kdb := keys.NewDB()

	kdb.AddKey(rootKey)
	kdb.AddKey(targetsKey)
	kdb.AddKey(snapshotKey)
	kdb.AddKey(timestampKey)

	err = initRoles(kdb, rootKey, targetsKey, snapshotKey, timestampKey)
	if err != nil {
		return err
	}

	r.tufRepo = tuf.NewRepo(kdb, r.CryptoService)

	err = r.tufRepo.InitRoot(false)
	if err != nil {
		logrus.Debug("Error on InitRoot: ", err.Error())
		switch err.(type) {
		case tuferrors.ErrInsufficientSignatures, trustmanager.ErrPasswordInvalid:
		default:
			return err
		}
	}
	err = r.tufRepo.InitTargets()
	if err != nil {
		logrus.Debug("Error on InitTargets: ", err.Error())
		return err
	}
	err = r.tufRepo.InitSnapshot()
	if err != nil {
		logrus.Debug("Error on InitSnapshot: ", err.Error())
		return err
	}

	return r.saveMetadata()
}

// AddTarget adds a new target to the repository, forcing a timestamps check from TUF
func (r *NotaryRepository) AddTarget(target *Target) error {
	cl, err := changelist.NewFileChangelist(filepath.Join(r.tufRepoPath, "changelist"))
	if err != nil {
		return err
	}
	defer cl.Close()
	logrus.Debugf("Adding target \"%s\" with sha256 \"%x\" and size %d bytes.\n", target.Name, target.Hashes["sha256"], target.Length)

	meta := data.FileMeta{Length: target.Length, Hashes: target.Hashes}
	metaJSON, err := json.Marshal(meta)
	if err != nil {
		return err
	}

	c := changelist.NewTufChange(changelist.ActionCreate, changelist.ScopeTargets, "target", target.Name, metaJSON)
	err = cl.Add(c)
	if err != nil {
		return err
	}
	return nil
}

// RemoveTarget creates a new changelist entry to remove a target from the repository
// when the changelist gets applied at publish time
func (r *NotaryRepository) RemoveTarget(targetName string) error {
	cl, err := changelist.NewFileChangelist(filepath.Join(r.tufRepoPath, "changelist"))
	if err != nil {
		return err
	}
	logrus.Debugf("Removing target \"%s\"", targetName)
	c := changelist.NewTufChange(changelist.ActionDelete, changelist.ScopeTargets, "target", targetName, nil)
	err = cl.Add(c)
	if err != nil {
		return err
	}
	return nil
}

// ListTargets lists all targets for the current repository
func (r *NotaryRepository) ListTargets() ([]*Target, error) {
	c, err := r.bootstrapClient()
	if err != nil {
		return nil, err
	}

	err = c.Update()
	if err != nil {
		if err, ok := err.(signed.ErrExpired); ok {
			return nil, ErrExpired{err}
		}
		return nil, err
	}

	var targetList []*Target
	for name, meta := range r.tufRepo.Targets["targets"].Signed.Targets {
		target := &Target{Name: name, Hashes: meta.Hashes, Length: meta.Length}
		targetList = append(targetList, target)
	}

	return targetList, nil
}

// GetTargetByName returns a target given a name
func (r *NotaryRepository) GetTargetByName(name string) (*Target, error) {
	c, err := r.bootstrapClient()
	if err != nil {
		return nil, err
	}

	err = c.Update()
	if err != nil {
		if err, ok := err.(signed.ErrExpired); ok {
			return nil, ErrExpired{err}
		}
		return nil, err
	}

	meta, err := c.TargetMeta(name)
	if meta == nil {
		return nil, fmt.Errorf("No trust data for %s", name)
	} else if err != nil {
		return nil, err
	}

	return &Target{Name: name, Hashes: meta.Hashes, Length: meta.Length}, nil
}

// GetChangelist returns the list of the repository's unpublished changes
func (r *NotaryRepository) GetChangelist() (changelist.Changelist, error) {
	changelistDir := filepath.Join(r.tufRepoPath, "changelist")
	cl, err := changelist.NewFileChangelist(changelistDir)
	if err != nil {
		logrus.Debug("Error initializing changelist")
		return nil, err
	}
	return cl, nil
}

// Publish pushes the local changes in signed material to the remote notary-server
// Conceptually it performs an operation similar to a `git rebase`
func (r *NotaryRepository) Publish() error {
	var updateRoot bool
	var root *data.Signed
	// attempt to initialize the repo from the remote store
	c, err := r.bootstrapClient()
	if err != nil {
		if _, ok := err.(store.ErrMetaNotFound); ok {
			// if the remote store return a 404 (translated into ErrMetaNotFound),
			// the repo hasn't been initialized yet. Attempt to load it from disk.
			err := r.bootstrapRepo()
			if err != nil {
				// Repo hasn't been initialized, It must be initialized before
				// it can be published. Return an error and let caller determine
				// what it wants to do.
				logrus.Debug(err.Error())
				logrus.Debug("Repository not initialized during Publish")
				return &ErrRepoNotInitialized{}
			}
			// We had local data but the server doesn't know about the repo yet,
			// ensure we will push the initial root file
			root, err = r.tufRepo.Root.ToSigned()
			if err != nil {
				return err
			}
			updateRoot = true
		} else {
			// The remote store returned an error other than 404. We're
			// unable to determine if the repo has been initialized or not.
			logrus.Error("Could not publish Repository: ", err.Error())
			return err
		}
	} else {
		// If we were successfully able to bootstrap the client (which only pulls
		// root.json), update it the rest of the tuf metadata in preparation for
		// applying the changelist.
		err = c.Update()
		if err != nil {
			if err, ok := err.(signed.ErrExpired); ok {
				return ErrExpired{err}
			}
			return err
		}
	}
	cl, err := r.GetChangelist()
	if err != nil {
		return err
	}
	// apply the changelist to the repo
	err = applyChangelist(r.tufRepo, cl)
	if err != nil {
		logrus.Debug("Error applying changelist")
		return err
	}

	// check if our root file is nearing expiry. Resign if it is.
	if nearExpiry(r.tufRepo.Root) || r.tufRepo.Root.Dirty {
		if err != nil {
			return err
		}
		root, err = r.tufRepo.SignRoot(data.DefaultExpires("root"))
		if err != nil {
			return err
		}
		updateRoot = true
	}
	// we will always resign targets and snapshots
	targets, err := r.tufRepo.SignTargets("targets", data.DefaultExpires("targets"))
	if err != nil {
		return err
	}
	snapshot, err := r.tufRepo.SignSnapshot(data.DefaultExpires("snapshot"))
	if err != nil {
		return err
	}

	remote, err := getRemoteStore(r.baseURL, r.gun, r.roundTrip)
	if err != nil {
		return err
	}

	// ensure we can marshal all the json before sending anything to remote
	targetsJSON, err := json.Marshal(targets)
	if err != nil {
		return err
	}
	snapshotJSON, err := json.Marshal(snapshot)
	if err != nil {
		return err
	}
	update := make(map[string][]byte)
	// if we need to update the root, marshal it and push the update to remote
	if updateRoot {
		rootJSON, err := json.Marshal(root)
		if err != nil {
			return err
		}
		update["root"] = rootJSON
	}
	update["targets"] = targetsJSON
	update["snapshot"] = snapshotJSON
	err = remote.SetMultiMeta(update)
	if err != nil {
		return err
	}
	err = cl.Clear("")
	if err != nil {
		// This is not a critical problem when only a single host is pushing
		// but will cause weird behaviour if changelist cleanup is failing
		// and there are multiple hosts writing to the repo.
		logrus.Warn("Unable to clear changelist. You may want to manually delete the folder ", filepath.Join(r.tufRepoPath, "changelist"))
	}
	return nil
}

func (r *NotaryRepository) bootstrapRepo() error {
	kdb := keys.NewDB()
	tufRepo := tuf.NewRepo(kdb, r.CryptoService)

	logrus.Debugf("Loading trusted collection.")
	rootJSON, err := r.fileStore.GetMeta("root", 0)
	if err != nil {
		return err
	}
	root := &data.SignedRoot{}
	err = json.Unmarshal(rootJSON, root)
	if err != nil {
		return err
	}
	err = tufRepo.SetRoot(root)
	if err != nil {
		return err
	}
	targetsJSON, err := r.fileStore.GetMeta("targets", 0)
	if err != nil {
		return err
	}
	targets := &data.SignedTargets{}
	err = json.Unmarshal(targetsJSON, targets)
	if err != nil {
		return err
	}
	tufRepo.SetTargets("targets", targets)
	snapshotJSON, err := r.fileStore.GetMeta("snapshot", 0)
	if err != nil {
		return err
	}
	snapshot := &data.SignedSnapshot{}
	err = json.Unmarshal(snapshotJSON, snapshot)
	if err != nil {
		return err
	}
	tufRepo.SetSnapshot(snapshot)

	r.tufRepo = tufRepo

	return nil
}

func (r *NotaryRepository) saveMetadata() error {
	logrus.Debugf("Saving changes to Trusted Collection.")

	signedRoot, err := r.tufRepo.SignRoot(data.DefaultExpires("root"))
	if err != nil {
		return err
	}
	rootJSON, err := json.Marshal(signedRoot)
	if err != nil {
		return err
	}

	targetsToSave := make(map[string][]byte)
	for t := range r.tufRepo.Targets {
		signedTargets, err := r.tufRepo.SignTargets(t, data.DefaultExpires("targets"))
		if err != nil {
			return err
		}
		targetsJSON, err := json.Marshal(signedTargets)
		if err != nil {
			return err
		}
		targetsToSave[t] = targetsJSON
	}

	signedSnapshot, err := r.tufRepo.SignSnapshot(data.DefaultExpires("snapshot"))
	if err != nil {
		return err
	}
	snapshotJSON, err := json.Marshal(signedSnapshot)
	if err != nil {
		return err
	}

	err = r.fileStore.SetMeta("root", rootJSON)
	if err != nil {
		return err
	}

	for role, blob := range targetsToSave {
		parentDir := filepath.Dir(role)
		os.MkdirAll(parentDir, 0755)
		r.fileStore.SetMeta(role, blob)
	}

	return r.fileStore.SetMeta("snapshot", snapshotJSON)
}

func (r *NotaryRepository) bootstrapClient() (*tufclient.Client, error) {
	var rootJSON []byte
	remote, err := getRemoteStore(r.baseURL, r.gun, r.roundTrip)
	if err == nil {
		// if remote store successfully set up, try and get root from remote
		rootJSON, err = remote.GetMeta("root", maxSize)
	}

	// if remote store couldn't be setup, or we failed to get a root from it
	// load the root from cache (offline operation)
	if err != nil {
		if err, ok := err.(store.ErrMetaNotFound); ok {
			// if the error was MetaNotFound then we successfully contacted
			// the store and it doesn't know about the repo.
			return nil, err
		}
		rootJSON, err = r.fileStore.GetMeta("root", maxSize)
		if err != nil {
			// if cache didn't return a root, we cannot proceed
			return nil, store.ErrMetaNotFound{}
		}
	}
	// can't just unmarshal into SignedRoot because validate root
	// needs the root.Signed field to still be []byte for signature
	// validation
	root := &data.Signed{}
	err = json.Unmarshal(rootJSON, root)
	if err != nil {
		return nil, err
	}

	err = r.KeyStoreManager.ValidateRoot(root, r.gun)
	if err != nil {
		return nil, err
	}

	kdb := keys.NewDB()
	r.tufRepo = tuf.NewRepo(kdb, r.CryptoService)

	signedRoot, err := data.RootFromSigned(root)
	if err != nil {
		return nil, err
	}
	err = r.tufRepo.SetRoot(signedRoot)
	if err != nil {
		return nil, err
	}

	return tufclient.NewClient(
		r.tufRepo,
		remote,
		kdb,
		r.fileStore,
	), nil
}

// RotateKeys removes all existing keys associated with role and adds
// the keys specified by keyIDs to the role. These changes are staged
// in a changelist until publish is called.
func (r *NotaryRepository) RotateKeys() error {
	for _, role := range []string{"targets", "snapshot"} {
		key, err := r.CryptoService.Create(role, data.ECDSAKey)
		if err != nil {
			return err
		}
		err = r.rootFileKeyChange(role, changelist.ActionCreate, key)
		if err != nil {
			return err
		}
	}
	return nil
}

func (r *NotaryRepository) rootFileKeyChange(role, action string, key data.PublicKey) error {
	cl, err := changelist.NewFileChangelist(filepath.Join(r.tufRepoPath, "changelist"))
	if err != nil {
		return err
	}
	defer cl.Close()

	kl := make(data.KeyList, 0, 1)
	kl = append(kl, key)
	meta := changelist.TufRootData{
		RoleName: role,
		Keys:     kl,
	}
	metaJSON, err := json.Marshal(meta)
	if err != nil {
		return err
	}

	c := changelist.NewTufChange(
		action,
		changelist.ScopeRoot,
		changelist.TypeRootRole,
		role,
		metaJSON,
	)
	err = cl.Add(c)
	if err != nil {
		return err
	}
	return nil
}<|MERGE_RESOLUTION|>--- conflicted
+++ resolved
@@ -98,53 +98,6 @@
 	return &Target{Name: targetName, Hashes: meta.Hashes, Length: meta.Length}, nil
 }
 
-<<<<<<< HEAD
-// NewNotaryRepository is a helper method that returns a new notary repository.
-// It takes the base directory under where all the trust files will be stored
-// (usually ~/.docker/trust/).
-func NewNotaryRepository(baseDir, gun, baseURL string, rt http.RoundTripper,
-	passphraseRetriever passphrase.Retriever) (*NotaryRepository, error) {
-
-	keysPath := filepath.Join(baseDir, keystoremanager.PrivDir)
-	fileKeyStore, err := trustmanager.NewKeyFileStore(keysPath, passphraseRetriever)
-	if err != nil {
-		return nil, err
-	}
-
-	keyStoreManager, err := keystoremanager.NewKeyStoreManager(baseDir, fileKeyStore)
-	if err != nil {
-		return nil, err
-	}
-
-	yubiKeyStore := api.NewYubiKeyStore(passphraseRetriever)
-	cryptoService := cryptoservice.NewCryptoService(gun, yubiKeyStore, fileKeyStore)
-
-	nRepo := &NotaryRepository{
-		gun:             gun,
-		baseDir:         baseDir,
-		baseURL:         baseURL,
-		tufRepoPath:     filepath.Join(baseDir, tufDir, filepath.FromSlash(gun)),
-		CryptoService:   cryptoService,
-		roundTrip:       rt,
-		KeyStoreManager: keyStoreManager,
-	}
-
-	fileStore, err := store.NewFilesystemStore(
-		nRepo.tufRepoPath,
-		"metadata",
-		"json",
-		"",
-	)
-	if err != nil {
-		return nil, err
-	}
-	nRepo.fileStore = fileStore
-
-	return nRepo, nil
-}
-
-=======
->>>>>>> 4a1e7033
 // Initialize creates a new repository by using rootKey as the root Key for the
 // TUF repository.
 func (r *NotaryRepository) Initialize(rootKeyID string) error {
